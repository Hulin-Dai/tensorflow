# Installing TensorFlow on Mac OS X

This guide explains how to install TensorFlow on Mac OS X.

Note: As of version 1.2, TensorFlow no longer provides GPU support on Mac OS X.

## Determine how to install TensorFlow

You must pick the mechanism by which you install TensorFlow. The supported choices are as follows:

  * virtualenv
  * "native" pip
  * Docker
  * installing from sources, which is for experts and is documented in
    a separate guide.

**We recommend the virtualenv installation.**
[Virtualenv](https://virtualenv.pypa.io/en/stable/)
is a virtual Python environment isolated from other Python development,
incapable of interfering with or being affected by other Python programs
on the same machine.  During the virtualenv installation process,
you will install not only TensorFlow but also all the packages that
TensorFlow requires.  (This is actually pretty easy.)
To start working with TensorFlow, you simply need to "activate" the
virtual environment.  All in all, virtualenv provides a safe and
reliable mechanism for installing and running TensorFlow.

Native pip installs TensorFlow directly on your system without going through
any container or virtual environment system. Since a native pip installation
is not walled-off, the pip installation might interfere with or be influenced
by other Python-based installations on your system. Furthermore, you might need
to disable System Integrity Protection (SIP) in order to install through native
pip.  However, if you understand SIP, pip, and your Python environment, a
native pip installation is relatively easy to perform.

[Docker](http://docker.com/) completely isolates the TensorFlow installation
from pre-existing packages on your machine. The Docker container contains
TensorFlow and all its dependencies. Note that the Docker image can be quite
large (hundreds of MBs). You might choose the Docker installation if you are
incorporating TensorFlow into a larger application architecture that
already uses Docker.

In Anaconda, you may use conda to create a virtual environment.
However, within Anaconda, we recommend installing TensorFlow with the
`pip install` command, not with the `conda install` command.

**NOTE:** The conda package is community supported, not officially supported.
That is, the TensorFlow team neither tests nor maintains the conda package.
Use that package at your own risk.

## Installing with virtualenv

Take the following steps to install TensorFlow with Virtualenv:

  1. Start a terminal (a shell). You'll perform all subsequent steps
     in this shell.

  2. Install pip and virtualenv by issuing the following commands:

     <pre> $ <b>sudo easy_install pip</b>
     $ <b>sudo pip install --upgrade virtualenv</b> </pre>

  3. Create a virtualenv environment by issuing a command of one
     of the following formats:

     <pre> $ <b>virtualenv --system-site-packages</b> <i>targetDirectory</i> # for Python 2.7
     $ <b>virtualenv --system-site-packages -p python3</b> <i>targetDirectory</i> # for Python 3.n
     </pre>

     where <i>targetDirectory</i> identifies the top of the virtualenv tree.
     Our instructions assume that <i>targetDirectory</i>
     is `~/tensorflow`, but you may choose any directory.

  4. Activate the virtualenv environment by issuing one of the
     following commands:

     <pre>$ <b>source ~/tensorflow/bin/activate</b>      # If using bash, sh, ksh, or zsh
    $ <b>source ~/tensorflow/bin/activate.csh</b>  # If using csh or tcsh </pre>

     The preceding `source` command should change your prompt to the following:

     <pre> (tensorflow)$ </pre>

<<<<<<< HEAD
  5. Ensure pip ≥8.1 is installed:

     <pre> (tensorflow)$ <b>easy_install -U pip</b></pre>

  6. Issue one of the following commands to install TensorFlow and all the
     packages that TensorFlow requires into the active Virtualenv environment:

     <pre> (tensorflow)$ <b>pip install --upgrade tensorflow</b>      # for Python 2.7
     (tensorflow)$ <b>pip3 install --upgrade tensorflow</b>     # for Python 3.n
=======
  5. If pip version 8.1 or later is installed on your system, issue one of
     the following commands to install TensorFlow and all the packages that
     TensorFlow requires into the active Virtualenv environment:

     <pre> $ <b>pip install --upgrade tensorflow</b>      # for Python 2.7
     $ <b>pip3 install --upgrade tensorflow</b>     # for Python 3.n

     If the preceding command succeed, skip Step 6. If it failed,
     perform Step 6.

  6. Optional. If Step 5 failed (typically because you invoked a pip version
     lower than 8.1), install TensorFlow in the active
     virtualenv environment by issuing a command of the following format:

     <pre> $ <b>pip install --upgrade</b> <i>tfBinaryURL</i>   # Python 2.7
     $ <b>pip3 install --upgrade</b> <i>tfBinaryURL</i>  # Python 3.n </pre>

     where <i>tfBinaryURL</i> identifies the URL
     of the TensorFlow Python package. The appropriate value of
     <i>tfBinaryURL</i> depends on the operating system and
     Python version. Find the appropriate value for
     <i>tfBinaryURL</i> for your system
     [here](#the_url_of_the_tensorflow_python_package).
     For example, if you are installing TensorFlow for Mac OS X,
     Python 2.7, the command to install
     TensorFlow in the active Virtualenv is as follows:

     <pre> $ <b>pip3 install --upgrade \
     https://storage.googleapis.com/tensorflow/mac/cpu/tensorflow-1.2.0rc0-py2-none-any.whl</b></pre>
>>>>>>> 910d4506

If you encounter installation problems, see
[Common Installation Problems](#common-installation-problems).


### Next Steps

After installing TensorFlow,
[validate your installation](#ValidateYourInstallation)
to confirm that the installation worked properly.

Note that you must activate the virtualenv environment each time you
use TensorFlow in a new shell.  If the virtualenv environment is not
currently active (that is, the prompt is not `(tensorflow)`, invoke
one of the following commands:

<pre>$ <b>source ~/tensorflow/bin/activate</b>      # bash, sh, ksh, or zsh
$ <b>source ~/tensorflow/bin/activate.csh</b>  # csh or tcsh </pre>

Your prompt will transform to the following to indicate that your
tensorflow environment is active:

<pre> (tensorflow)$ </pre>

When the virtualenv environment is active, you may run
TensorFlow programs from this shell.

When you are done using TensorFlow, you may deactivate the
environment by issuing the following command:

<pre> (tensorflow)$ <b>deactivate</b> </pre>

The prompt will revert back to your default prompt (as defined by `PS1`).


### Uninstalling TensorFlow

If you want to uninstall TensorFlow, simply remove the tree you created. For example:

<pre> $ <b>rm -r ~/tensorflow</b> </pre>


## Installing with native pip

We have uploaded the TensorFlow binaries to PyPI.
Therefore, you can install TensorFlow through pip.

The
[REQUIRED_PACKAGES section of setup.py](https://github.com/tensorflow/tensorflow/blob/master/tensorflow/tools/pip_package/setup.py)
lists the packages that pip will install or upgrade.


### Prerequisite: Python

In order to install TensorFlow, your system must contain one of the following Python versions:

  * Python 2.7
  * Python 3.3+

If your system does not already have one of the preceding Python versions,
[install](https://wiki.python.org/moin/BeginnersGuide/Download) it now.

When installing Python, you might need to disable
System Integrity Protection (SIP) to permit any entity other than
Mac App Store to install software.


### Prerequisite: pip

[Pip](https://en.wikipedia.org/wiki/Pip_(package_manager)) installs
and manages software packages written in Python. If you intend to install
with native pip, then one of the following flavors of pip must be
installed on your system:

  * `pip`, for Python 2.7
  * `pip3`, for Python 3.n.

`pip` or `pip3` was probably installed on your system when you
installed Python.  To determine whether pip or pip3 is actually
installed on your system, issue one of the following commands:

<pre>$ <b>pip -V</b>  # for Python 2.7
$ <b>pip3 -V</b> # for Python 3.n </pre>

We strongly recommend pip or pip3 version 8.1 or higher in order
to install TensorFlow.  If pip or pip3 8.1 or later is not
installed, issue the following commands to install or upgrade:

<pre>$ <b>sudo easy_install --upgrade pip</b>
$ <b>sudo easy_install --upgrade six</b> </pre>


### Install TensorFlow

Assuming the prerequisite software is installed on your Mac,
take the following steps:

  1. Install TensorFlow by invoking **one** of the following commands:

     <pre> $ <b>pip install tensorflow</b>      # Python 2.7; CPU support
     $ <b>pip3 install tensorflow</b>     # Python 3.n; CPU support

     If the preceding command runs to completion, you should now
     [validate your installation](#ValidateYourInstallation).

  2. (Optional.) If Step 1 failed, install the latest version of TensorFlow
     by issuing a command of the following format:

     <pre> $ <b>sudo pip  install --upgrade</b> <i>tfBinaryURL</i>   # Python 2.7
     $ <b>sudo pip3 install --upgrade</b> <i>tfBinaryURL</i>   # Python 3.n </pre>

     where <i>tfBinaryURL</i> identifies the URL of the TensorFlow Python
     package. The appropriate value of <i>tfBinaryURL</i> depends on the
     operating system and Python version. Find the appropriate
     value for <i>tfBinaryURL</i>
     [here](#the_url_of_the_tensorflow_python_package).  For example, if
     you are installing TensorFlow for Mac OS and Python 2.7
     issue the following command:

     <pre> $ <b>sudo pip3 install --upgrade \
     https://storage.googleapis.com/tensorflow/mac/cpu/tensorflow-1.2.0rc0-py2-none-any.whl</b> </pre>

     If the preceding command fails, see
     [installation problems](#common-installation-problems).



### Next Steps

After installing TensorFlow,
[validate your installation](#ValidateYourInstallation)
to confirm that the installation worked properly.


### Uninstalling TensorFlow

To uninstall TensorFlow, issue one of following commands:

<pre>$ <b>pip uninstall tensorflow</b>
$ <b>pip3 uninstall tensorflow</b> </pre>


## Installing with Docker

Follow these steps to install TensorFlow through Docker.

  1. Install Docker on your machine as described in the
     [Docker documentation](https://docs.docker.com/engine/installation/#/on-macos-and-windows).

  2. Launch a Docker container that contains one of the TensorFlow
     binary images.

The remainder of this section explains how to launch a Docker container.

To launch a Docker container that holds the TensorFlow binary image,
enter a command of the following format:

<pre> $ <b>docker run -it <i>-p hostPort:containerPort</i> TensorFlowImage</b> </pre>

where:

  * <i>-p hostPort:containerPort</i> is optional. If you'd like to run
    TensorFlow programs from the shell, omit this option. If you'd like
    to run TensorFlow programs from Jupyter notebook,  set both
    <i>hostPort</i> and <i>containerPort</i> to <code>8888</code>.
    If you'd like to run TensorBoard inside the container, add
    a second `-p` flag, setting both <i>hostPort</i> and <i>containerPort</i>
    to 6006.
  * <i>TensorFlowImage</i> is required. It identifies the Docker container.
    You must specify one of the following values:
    * <code>gcr.io/tensorflow/tensorflow</code>: TensorFlow binary image.
    * <code>gcr.io/tensorflow/tensorflow:latest-devel</code>: TensorFlow
      Binary image plus source code.

<code>gcr.io</code> is the Google Container Registry. Note that some
TensorFlow images are also available at
[dockerhub](https://hub.docker.com/r/tensorflow/tensorflow/).

For example, the following command launches a TensorFlow CPU binary image
in a Docker container from which you can run TensorFlow programs in a shell:

<pre>$ <b>docker run -it gcr.io/tensorflow/tensorflow bash</b></pre>

The following command also launches a TensorFlow CPU binary image in a
Docker container. However, in this Docker container, you can run
TensorFlow programs in a Jupyter notebook:

<pre>$ <b>docker run -it -p 8888:8888 gcr.io/tensorflow/tensorflow</b></pre>

Docker will download the TensorFlow binary image the first time you launch it.


### Next Steps

You should now
[validate your installation](#ValidateYourInstallation).


## Installing with Anaconda

**The Anaconda installation is community supported, not officially supported.**

Take the following steps to install TensorFlow in an Anaconda environment:

  1. Follow the instructions on the
     [Anaconda download site](https://www.continuum.io/downloads)
     to download and install Anaconda.

  2. Create a conda environment named `tensorflow`
     by invoking the following command:

     <pre>$ <b>conda create -n tensorflow</b></pre>

  3. Activate the conda environment by issuing the following command:

     <pre>$ <b>source activate tensorflow</b>
     (tensorflow)$  # Your prompt should change</pre>

  4. Issue a command of the following format to install
     TensorFlow inside your conda environment:

     <pre>(tensorflow)<b>$ pip install --ignore-installed --upgrade</b> <i>TF_PYTHON_URL</i></pre>

     where <i>TF_PYTHON_URL</i> is the
     [URL of the TensorFlow Python package](#the_url_of_the_tensorflow_python_package).
     For example, the following command installs the CPU-only version of
     TensorFlow for Python 2.7:

     <pre> (tensorflow)$ <b>pip install --ignore-installed --upgrade \
     https://storage.googleapis.com/tensorflow/mac/cpu/tensorflow-1.2.0rc0-py2-none-any.whl</b></pre>


<a name="ValidateYourInstallation"></a>
## Validate your installation

To validate your TensorFlow installation, do the following:

  1. Ensure that your environment is prepared to run TensorFlow programs.
  2. Run a short TensorFlow program.


### Prepare your environment

If you installed on native pip, virtualenv, or Anaconda, then
do the following:

  1. Start a terminal.
  2. If you installed with virtualenv or Anaconda, activate your container.
  3. If you installed TensorFlow source code, navigate to any
     directory *except* one containing TensorFlow source code.

If you installed through Docker, start a Docker container that runs bash.
For example:

<pre>$ <b>docker run -it gcr.io/tensorflow/tensorflow bash</b></pre>



### Run a short TensorFlow program

Invoke python from your shell as follows:

<pre>$ <b>python</b></pre>

Enter the following short program inside the python interactive shell:

```python
# Python
import tensorflow as tf
hello = tf.constant('Hello, TensorFlow!')
sess = tf.Session()
print(sess.run(hello))
```

If the system outputs the following, then you are ready to begin
writing TensorFlow programs:

<pre>Hello, TensorFlow!</pre>

If you are new to TensorFlow, see
@{$get_started/get_started$Getting Started with TensorFlow}.

If the system outputs an error message instead of a greeting, see
[Common installation problems](#common_installation_problems).

## Common installation problems

We are relying on Stack Overflow to document TensorFlow installation problems
and their remedies.  The following table contains links to Stack Overflow
answers for some common installation problems.
If you encounter an error message or other
installation problem not listed in the following table, search for it
on Stack Overflow.  If Stack Overflow doesn't show the error message,
ask a new question about it on Stack Overflow and specify
the `tensorflow` tag.

<table>
<tr> <th>Stack Overflow Link</th> <th>Error Message</th> </tr>


<tr>
  <td><a href="http://stackoverflow.com/q/42006320">42006320</a></td>
  <td><pre>ImportError: Traceback (most recent call last):
File ".../tensorflow/core/framework/graph_pb2.py", line 6, in <module>
from google.protobuf import descriptor as _descriptor
ImportError: cannot import name 'descriptor'</pre>
  </td>
</tr>

<tr>
  <td><a href="https://stackoverflow.com/q/33623453">33623453</a></td>
  <td><pre>IOError: [Errno 2] No such file or directory:
  '/tmp/pip-o6Tpui-build/setup.py'</tt></pre>
</tr>

<tr>
  <td><a href="https://stackoverflow.com/questions/35190574">35190574</a> </td>
  <td><pre>SSLError: [SSL: CERTIFICATE_VERIFY_FAILED] certificate verify
  failed</pre></td>
</tr>

<tr>
  <td><a href="http://stackoverflow.com/q/42009190">42009190</a></td>
  <td><pre>
  Installing collected packages: setuptools, protobuf, wheel, numpy, tensorflow
  Found existing installation: setuptools 1.1.6
  Uninstalling setuptools-1.1.6:
  Exception:
  ...
  [Errno 1] Operation not permitted:
  '/tmp/pip-a1DXRT-uninstall/.../lib/python/_markerlib' </pre></td>
</tr>

<tr>
  <td><a href="https://stackoverflow.com/q/33622019">33622019</a></td>
  <td><pre>ImportError: No module named copyreg</pre></td>
</tr>

<tr>
  <td><a href="http://stackoverflow.com/q/37810228">37810228</a></td>
  <td>During a <tt>pip install</tt> operation, the system returns:
  <pre>OSError: [Errno 1] Operation not permitted</pre>
  </td>
</tr>

<tr>
  <td><a href="http://stackoverflow.com/q/33622842">33622842</a></td>
  <td>An <tt>import tensorflow</tt> statement triggers an error such as the
  following:<pre>Traceback (most recent call last):
  File "<stdin>", line 1, in <module>
  File "/usr/local/lib/python2.7/site-packages/tensorflow/__init__.py",
    line 4, in <module>
    from tensorflow.python import *
    ...
  File "/usr/local/lib/python2.7/site-packages/tensorflow/core/framework/tensor_shape_pb2.py",
    line 22, in <module>
    serialized_pb=_b('\n,tensorflow/core/framework/tensor_shape.proto\x12\ntensorflow\"d\n\x10TensorShapeProto\x12-\n\x03\x64im\x18\x02
      \x03(\x0b\x32
      .tensorflow.TensorShapeProto.Dim\x1a!\n\x03\x44im\x12\x0c\n\x04size\x18\x01
      \x01(\x03\x12\x0c\n\x04name\x18\x02 \x01(\tb\x06proto3')
  TypeError: __init__() got an unexpected keyword argument 'syntax'</pre>
  </td>
</tr>


<tr>
  <td><a href="http://stackoverflow.com/q/42075397">42075397</a></td>
  <td>A <tt>pip install</tt> command triggers the following error:
<pre>...<lots of warnings and errors>
You have not agreed to the Xcode license agreements, please run
'xcodebuild -license' (for user-level acceptance) or
'sudo xcodebuild -license' (for system-wide acceptance) from within a
Terminal window to review and agree to the Xcode license agreements.
...<more stack trace output>
  File "numpy/core/setup.py", line 653, in get_mathlib_info

    raise RuntimeError("Broken toolchain: cannot link a simple C program")

RuntimeError: Broken toolchain: cannot link a simple C program</pre>
</td>


</table>




<a name="TF_PYTHON_URL"></a>
## The URL of the TensorFlow Python package

A few installation mechanisms require the URL of the TensorFlow Python package.
The value you specify depends on three factors:

  * operating system
  * Python version

This section documents the relevant values for Mac OS installations.

### Python 2.7


<pre>
https://storage.googleapis.com/tensorflow/mac/cpu/tensorflow-1.2.0rc0-py2-none-any.whl
</pre>


### Python 3.4, 3.5, or 3.6


<pre>
https://storage.googleapis.com/tensorflow/mac/cpu/tensorflow-1.2.0rc0-py3-none-any.whl
</pre>



<a name="Protobuf31"></a>
## Protobuf pip package 3.1

You can skip this section unless you are seeing problems related
to the protobuf pip package.

**NOTE:** If your TensorFlow programs are running slowly, you might
have a problem related to the protobuf pip package.

The TensorFlow pip package depends on protobuf pip package version 3.1. The
protobuf pip package downloaded from PyPI (when invoking
<tt>pip install protobuf</tt>) is a Python-only library containing
Python implementations of proto serialization/deserialization that can run
**10x-50x slower** than the C++ implementation. Protobuf also supports a
binary extension for the Python package that contains fast
C++ based proto parsing.  This extension is not available in the
standard Python-only pip package.  We have created a custom binary
pip package for protobuf that contains the binary extension. To install
the custom binary protobuf pip package, invoke one of the following commands:

  * for Python 2.7:

    <pre>$ <b>pip install --upgrade \
    https://storage.googleapis.com/tensorflow/mac/cpu/protobuf-3.1.0-cp27-none-macosx_10_11_x86_64.whl</b></pre>

  * for Python 3.n:

    <pre>$ <b>pip3 install --upgrade \
    https://storage.googleapis.com/tensorflow/mac/cpu/protobuf-3.1.0-cp35-none-macosx_10_11_x86_64.whl</b></pre>

Installing this protobuf package will overwrite the existing protobuf package.
Note that the binary pip package already has support for protobufs
larger than 64MB, which should fix errors such as these:

<pre>[libprotobuf ERROR google/protobuf/src/google/protobuf/io/coded_stream.cc:207]
A protocol message was rejected because it was too big (more than 67108864 bytes).
To increase the limit (or to disable these warnings), see
CodedInputStream::SetTotalBytesLimit() in google/protobuf/io/coded_stream.h.</pre><|MERGE_RESOLUTION|>--- conflicted
+++ resolved
@@ -81,7 +81,6 @@
 
      <pre> (tensorflow)$ </pre>
 
-<<<<<<< HEAD
   5. Ensure pip ≥8.1 is installed:
 
      <pre> (tensorflow)$ <b>easy_install -U pip</b></pre>
@@ -91,37 +90,6 @@
 
      <pre> (tensorflow)$ <b>pip install --upgrade tensorflow</b>      # for Python 2.7
      (tensorflow)$ <b>pip3 install --upgrade tensorflow</b>     # for Python 3.n
-=======
-  5. If pip version 8.1 or later is installed on your system, issue one of
-     the following commands to install TensorFlow and all the packages that
-     TensorFlow requires into the active Virtualenv environment:
-
-     <pre> $ <b>pip install --upgrade tensorflow</b>      # for Python 2.7
-     $ <b>pip3 install --upgrade tensorflow</b>     # for Python 3.n
-
-     If the preceding command succeed, skip Step 6. If it failed,
-     perform Step 6.
-
-  6. Optional. If Step 5 failed (typically because you invoked a pip version
-     lower than 8.1), install TensorFlow in the active
-     virtualenv environment by issuing a command of the following format:
-
-     <pre> $ <b>pip install --upgrade</b> <i>tfBinaryURL</i>   # Python 2.7
-     $ <b>pip3 install --upgrade</b> <i>tfBinaryURL</i>  # Python 3.n </pre>
-
-     where <i>tfBinaryURL</i> identifies the URL
-     of the TensorFlow Python package. The appropriate value of
-     <i>tfBinaryURL</i> depends on the operating system and
-     Python version. Find the appropriate value for
-     <i>tfBinaryURL</i> for your system
-     [here](#the_url_of_the_tensorflow_python_package).
-     For example, if you are installing TensorFlow for Mac OS X,
-     Python 2.7, the command to install
-     TensorFlow in the active Virtualenv is as follows:
-
-     <pre> $ <b>pip3 install --upgrade \
-     https://storage.googleapis.com/tensorflow/mac/cpu/tensorflow-1.2.0rc0-py2-none-any.whl</b></pre>
->>>>>>> 910d4506
 
 If you encounter installation problems, see
 [Common Installation Problems](#common-installation-problems).
