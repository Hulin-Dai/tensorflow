--- conflicted
+++ resolved
@@ -166,26 +166,6 @@
   return control_flow_ops.with_dependencies(
       _Check3DImage(image, require_static=False), image)
 
-def _AssertAtLeast3DImage(image):
-  """Assert that we are working with a properly shaped image.
-
-    Performs the check statically if possible (i.e. if the shape
-    is statically known). Otherwise adds a control dependency
-    to an assert op that checks the dynamic shape.
-
-    Args:
-      image: >= 3-D Tensor of size [*, height, width, depth]
-
-    Raises:
-      ValueError: if image.shape is not a [>= 3] vector.
-
-    Returns:
-      If the shape of `image` could be verified statically, `image` is
-      returned unchanged, otherwise there will be a control dependency
-      added that asserts the correct dynamic shape.
-    """
-  return control_flow_ops.with_dependencies(
-      _CheckAtLeast3DImage(image, require_static=False), image)
 
 def _AssertAtLeast3DImage(image):
   """Assert that we are working with a properly shaped image.
@@ -420,37 +400,6 @@
       return _rot90_4D(image, k, scope)
     else:
       raise ValueError('\'image\' must have either 3 or 4 dimensions.')
-<<<<<<< HEAD
-
-
-def _rot90_3D(image, k, name_scope):
-  """Rotate image counter-clockwise by 90 degrees `k` times.
-
-  Args:
-    image: 3-D Tensor of shape `[height, width, channels]`.
-    k: A scalar integer. The number of times the image is rotated by 90 degrees.
-    name_scope: A valid TensorFlow name scope.
-
-  Returns:
-    A 3-D tensor of the same type and shape as `image`.
-
-  """
-  def _rot90():
-    return array_ops.transpose(array_ops.reverse_v2(image, [1]),
-                               [1, 0, 2])
-  def _rot180():
-    return array_ops.reverse_v2(image, [0, 1])
-  def _rot270():
-    return array_ops.reverse_v2(array_ops.transpose(image, [1, 0, 2]),
-                                [1])
-  cases = [(math_ops.equal(k, 1), _rot90),
-           (math_ops.equal(k, 2), _rot180),
-           (math_ops.equal(k, 3), _rot270)]
-
-  result = control_flow_ops.case(cases, default=lambda: image, exclusive=True,
-                                 name=name_scope)
-  result.set_shape([None, None, image.get_shape()[2]])
-=======
 
 
 def _rot90_3D(image, k, name_scope):
@@ -503,7 +452,6 @@
 
   def _rot180():
     return array_ops.reverse_v2(images, [1, 2])
-
   def _rot270():
     return array_ops.reverse_v2(array_ops.transpose(images, [0, 2, 1, 3]), [2])
 
@@ -512,39 +460,6 @@
 
   result = control_flow_ops.case(
       cases, default=lambda: images, exclusive=True, name=name_scope)
-  shape = result.get_shape()
-  result.set_shape([shape[0], None, None, shape[3]])
->>>>>>> cef83646
-  return result
-
-def _rot90_4D(images, k, name_scope):
-  """Rotate batch of images counter-clockwise by 90 degrees `k` times.
-
-  Args:
-    images: 4-D Tensor of shape `[height, width, channels]`.
-    k: A scalar integer. The number of times the images are rotated by 90
-      degrees.
-    name_scope: A valid TensorFlow name scope.
-
-  Returns:
-    A 4-D tensor of the same type and shape as `images`.
-
-  """
-  def _rot90():
-    return array_ops.transpose(array_ops.reverse_v2(images, [2]),
-                               [0, 2, 1, 3])
-  def _rot180():
-    return array_ops.reverse_v2(images, [1, 2])
-  def _rot270():
-    return array_ops.reverse_v2(array_ops.transpose(images, [0, 2, 1, 3]),
-                                [2])
-
-  cases = [(math_ops.equal(k, 1), _rot90),
-           (math_ops.equal(k, 2), _rot180),
-           (math_ops.equal(k, 3), _rot270)]
-
-  result = control_flow_ops.case(cases, default=lambda: images, exclusive=True,
-                                 name=name_scope)
   shape = result.get_shape()
   result.set_shape([shape[0], None, None, shape[3]])
   return result
